//
//  ViewController.swift
//  Reachability Sample
//
//  Created by Ashley Mills on 22/09/2014.
//  Copyright (c) 2014 Joylord Systems. All rights reserved.
//

import UIKit
import Reachability

class ViewController: UIViewController {

    @IBOutlet weak var networkStatus: UILabel!
    @IBOutlet weak var hostNameLabel: UILabel!
    
    var reachability: Reachability?
    
    override func viewDidLoad() {
        super.viewDidLoad()

        // Start reachability without a hostname intially
        setupReachability(hostName: nil, useClosures: true)
        startNotifier()

        // After 5 seconds, stop and re-start reachability, this time using a hostname
        let dispatchTime = DispatchTime.now() + DispatchTimeInterval.seconds(5)
        DispatchQueue.main.asyncAfter(deadline: dispatchTime) {
            self.stopNotifier()
            self.setupReachability(hostName: "google.com", useClosures: true)
            self.startNotifier()

            let dispatchTime = DispatchTime.now() + DispatchTimeInterval.seconds(5)
            DispatchQueue.main.asyncAfter(deadline: dispatchTime) {
                self.stopNotifier()
                self.setupReachability(hostName: "invalidhost", useClosures: true)
                self.startNotifier()            }

        }
    }
    
    func setupReachability(hostName: String?, useClosures: Bool) {
        hostNameLabel.text = hostName != nil ? hostName : "No host name"
        
        print("--- set up with host name: \(hostNameLabel.text!)")

        let reachability = hostName == nil ? Reachability() : Reachability(hostname: hostName!)
        self.reachability = reachability
        
        if useClosures {
            reachability?.whenReachable = { reachability in
                DispatchQueue.main.async {
                    self.updateLabelColourWhenReachable(reachability)
                }
            }
            reachability?.whenUnreachable = { reachability in
                DispatchQueue.main.async {
                    self.updateLabelColourWhenNotReachable(reachability)
                }
            }
        } else {
<<<<<<< HEAD
            NSNotificationCenter.defaultCenter().addObserver(self, selector: #selector(ViewController.reachabilityChanged(_:)), name: ReachabilityChangedNotification, object: reachability)
=======
            NotificationCenter.default.addObserver(self, selector: #selector(ViewController.reachabilityChanged(_:)), name: ReachabilityChangedNotification, object: reachability)
>>>>>>> 3c7e72ac
        }
    }
    
    func startNotifier() {
        print("--- start notifier")
        do {
            try reachability?.startNotifier()
        } catch {
            networkStatus.textColor = .red
            networkStatus.text = "Unable to start\nnotifier"
            return
        }
    }
    
    func stopNotifier() {
        print("--- stop notifier")
        reachability?.stopNotifier()
        NotificationCenter.default.removeObserver(self, name: ReachabilityChangedNotification, object: nil)
        reachability = nil
    }
    
    func updateLabelColourWhenReachable(_ reachability: Reachability) {
        print("\(reachability.description) - \(reachability.currentReachabilityString)")
        if reachability.isReachableViaWiFi {
            self.networkStatus.textColor = .green
        } else {
            self.networkStatus.textColor = .blue
        }
        
        self.networkStatus.text = reachability.currentReachabilityString
    }

    func updateLabelColourWhenNotReachable(_ reachability: Reachability) {
        print("\(reachability.description) - \(reachability.currentReachabilityString)")

        self.networkStatus.textColor = .red
        
        self.networkStatus.text = reachability.currentReachabilityString
    }

    
    func reachabilityChanged(_ note: Notification) {
        let reachability = note.object as! Reachability
        
        if reachability.isReachable {
            updateLabelColourWhenReachable(reachability)
        } else {
            updateLabelColourWhenNotReachable(reachability)
        }
    }
    
    deinit {
        stopNotifier()
    }

}

<|MERGE_RESOLUTION|>--- conflicted
+++ resolved
@@ -59,11 +59,7 @@
                 }
             }
         } else {
-<<<<<<< HEAD
-            NSNotificationCenter.defaultCenter().addObserver(self, selector: #selector(ViewController.reachabilityChanged(_:)), name: ReachabilityChangedNotification, object: reachability)
-=======
             NotificationCenter.default.addObserver(self, selector: #selector(ViewController.reachabilityChanged(_:)), name: ReachabilityChangedNotification, object: reachability)
->>>>>>> 3c7e72ac
         }
     }
     
